--- conflicted
+++ resolved
@@ -110,8 +110,7 @@
     --output-dir ${OUTPUT_MAPPER} \
     --api-dir ${APIS_DIR}
 
-# BigQueryDatasetAccess
-
+# BigQueryDataset
 go run . generate-types  \
     --proto-source-path ../proto-to-mapper/build/googleapis.pb \
     --service google.cloud.bigquery.v2 \
@@ -129,8 +128,6 @@
     --kind BigQueryDataTransferConfig \
     --proto-resource TransferConfig
 
-<<<<<<< HEAD
-=======
 go run . generate-mapper \
     --proto-source-path ../proto-to-mapper/build/googleapis.pb \
     --service google.cloud.bigquery.datatransfer.v1 \
@@ -172,7 +169,6 @@
     --kind CertificateManagerDNSAuthorization \
     --proto-resource DnsAuthorization \
     --api-version "certificatemanager.cnrm.cloud.google.com/v1alpha1"
->>>>>>> f437f9f1
 
 # Fix up formatting
 ${REPO_ROOT}/dev/tasks/fix-gofmt